--- conflicted
+++ resolved
@@ -22,6 +22,7 @@
 import com.google.common.base.Throwables;
 import com.google.common.collect.ImmutableMap;
 import com.google.common.collect.Lists;
+import com.google.common.collect.Maps;
 import com.metamx.collections.spatial.search.RadiusBound;
 import com.metamx.collections.spatial.search.RectangularBound;
 import io.druid.data.input.MapBasedInputRow;
@@ -46,7 +47,7 @@
 import io.druid.query.timeseries.TimeseriesResultValue;
 import io.druid.segment.IncrementalIndexSegment;
 import io.druid.segment.IndexIO;
-import io.druid.segment.IndexMaker;
+import io.druid.segment.IndexMerger;
 import io.druid.segment.QueryableIndex;
 import io.druid.segment.QueryableIndexSegment;
 import io.druid.segment.Segment;
@@ -63,7 +64,6 @@
 import java.io.IOException;
 import java.util.Arrays;
 import java.util.Collection;
-import java.util.HashMap;
 import java.util.List;
 import java.util.Random;
 
@@ -73,22 +73,13 @@
 public class SpatialFilterTest
 {
   private static Interval DATA_INTERVAL = new Interval("2013-01-01/2013-01-07");
+
   private static AggregatorFactory[] METRIC_AGGS = new AggregatorFactory[]{
       new CountAggregatorFactory("rows"),
       new LongSumAggregatorFactory("val", "val")
   };
-<<<<<<< HEAD
-  private static List<String> DIMS = Lists.newArrayList("dim", "lat", "long");
-  private final Segment segment;
-
-  public SpatialFilterTest(Segment segment)
-  {
-    this.segment = segment;
-  }
-=======
 
   private static List<String> DIMS = Lists.newArrayList("dim", "lat", "long", "lat2", "long2");
->>>>>>> efa89842
 
   @Parameterized.Parameters
   public static Collection<?> constructorFeeder() throws IOException
@@ -117,7 +108,6 @@
         new IncrementalIndexSchema.Builder().withMinTimestamp(DATA_INTERVAL.getStartMillis())
                                             .withQueryGranularity(QueryGranularity.DAY)
                                             .withMetrics(METRIC_AGGS)
-<<<<<<< HEAD
                                             .withDimensionsSpec(
                                                 new DimensionsSpec(
                                                     null,
@@ -126,18 +116,12 @@
                                                         new SpatialDimensionSchema(
                                                             "dim.geo",
                                                             Arrays.asList("lat", "long")
+                                                        ),
+                                                        new SpatialDimensionSchema(
+                                                            "spatialIsRad",
+                                                            Arrays.asList("lat2", "long2")
                                                         )
-=======
-                                            .withSpatialDimensions(
-                                                Arrays.asList(
-                                                    new SpatialDimensionSchema(
-                                                        "dim.geo",
-                                                        Arrays.asList("lat", "long")
-                                                    ),
-                                                    new SpatialDimensionSchema(
-                                                        "spatialIsRad",
-                                                        Arrays.asList("lat2", "long2")
->>>>>>> efa89842
+
                                                     )
                                                 )
                                             ).build(),
@@ -276,7 +260,7 @@
     tmpFile.mkdirs();
     tmpFile.deleteOnExit();
 
-    IndexMaker.persist(theIndex, tmpFile);
+    IndexMerger.persist(theIndex, tmpFile);
     return IndexIO.loadIndex(tmpFile);
   }
 
@@ -287,7 +271,6 @@
           new IncrementalIndexSchema.Builder().withMinTimestamp(DATA_INTERVAL.getStartMillis())
                                               .withQueryGranularity(QueryGranularity.DAY)
                                               .withMetrics(METRIC_AGGS)
-<<<<<<< HEAD
                                               .withDimensionsSpec(
                                                   new DimensionsSpec(
                                                       null,
@@ -296,18 +279,12 @@
                                                           new SpatialDimensionSchema(
                                                               "dim.geo",
                                                               Arrays.asList("lat", "long")
+                                                          ),
+                                                          new SpatialDimensionSchema(
+                                                              "spatialIsRad",
+                                                              Arrays.asList("lat2", "long2")
                                                           )
-=======
-                                              .withSpatialDimensions(
-                                                  Arrays.asList(
-                                                      new SpatialDimensionSchema(
-                                                          "dim.geo",
-                                                          Arrays.asList("lat", "long")
-                                                      ),
-                                                      new SpatialDimensionSchema(
-                                                          "spatialIsRad",
-                                                          Arrays.asList("lat2", "long2")
->>>>>>> efa89842
+
                                                       )
                                                   )
                                               ).build(),
@@ -318,7 +295,6 @@
           new IncrementalIndexSchema.Builder().withMinTimestamp(DATA_INTERVAL.getStartMillis())
                                               .withQueryGranularity(QueryGranularity.DAY)
                                               .withMetrics(METRIC_AGGS)
-<<<<<<< HEAD
                                               .withDimensionsSpec(
                                                   new DimensionsSpec(
                                                       null,
@@ -327,21 +303,14 @@
                                                           new SpatialDimensionSchema(
                                                               "dim.geo",
                                                               Arrays.asList("lat", "long")
+                                                          ),
+                                                          new SpatialDimensionSchema(
+                                                              "spatialIsRad",
+                                                              Arrays.asList("lat2", "long2")
                                                           )
-=======
-                                              .withSpatialDimensions(
-                                                  Arrays.asList(
-                                                      new SpatialDimensionSchema(
-                                                          "dim.geo",
-                                                          Arrays.asList("lat", "long")
-                                                      ),
-                                                      new SpatialDimensionSchema(
-                                                          "spatialIsRad",
-                                                          Arrays.asList("lat2", "long2")
->>>>>>> efa89842
+
                                                       )
                                                   )
-
                                               ).build(),
           TestQueryRunners.pool,
           false
@@ -350,7 +319,6 @@
           new IncrementalIndexSchema.Builder().withMinTimestamp(DATA_INTERVAL.getStartMillis())
                                               .withQueryGranularity(QueryGranularity.DAY)
                                               .withMetrics(METRIC_AGGS)
-<<<<<<< HEAD
                                               .withDimensionsSpec(
                                                   new DimensionsSpec(
                                                       null,
@@ -359,21 +327,14 @@
                                                           new SpatialDimensionSchema(
                                                               "dim.geo",
                                                               Arrays.asList("lat", "long")
+                                                          ),
+                                                          new SpatialDimensionSchema(
+                                                              "spatialIsRad",
+                                                              Arrays.asList("lat2", "long2")
                                                           )
-=======
-                                              .withSpatialDimensions(
-                                                  Arrays.asList(
-                                                      new SpatialDimensionSchema(
-                                                          "dim.geo",
-                                                          Arrays.asList("lat", "long")
-                                                      ),
-                                                      new SpatialDimensionSchema(
-                                                          "spatialIsRad",
-                                                          Arrays.asList("lat2", "long2")
->>>>>>> efa89842
+
                                                       )
                                                   )
-
                                               ).build(),
           TestQueryRunners.pool,
           false
@@ -519,12 +480,12 @@
       mergedFile.mkdirs();
       mergedFile.deleteOnExit();
 
-      IndexMaker.persist(first, DATA_INTERVAL, firstFile);
-      IndexMaker.persist(second, DATA_INTERVAL, secondFile);
-      IndexMaker.persist(third, DATA_INTERVAL, thirdFile);
+      IndexMerger.persist(first, DATA_INTERVAL, firstFile);
+      IndexMerger.persist(second, DATA_INTERVAL, secondFile);
+      IndexMerger.persist(third, DATA_INTERVAL, thirdFile);
 
       QueryableIndex mergedRealtime = IndexIO.loadIndex(
-          IndexMaker.mergeQueryableIndex(
+          IndexMerger.mergeQueryableIndex(
               Arrays.asList(IndexIO.loadIndex(firstFile), IndexIO.loadIndex(secondFile), IndexIO.loadIndex(thirdFile)),
               METRIC_AGGS,
               mergedFile
@@ -536,6 +497,13 @@
     catch (IOException e) {
       throw Throwables.propagate(e);
     }
+  }
+
+  private final Segment segment;
+
+  public SpatialFilterTest(Segment segment)
+  {
+    this.segment = segment;
   }
 
   @Test
@@ -552,7 +520,7 @@
                                       )
                                   )
                                   .aggregators(
-                                      Arrays.asList(
+                                      Arrays.<AggregatorFactory>asList(
                                           new CountAggregatorFactory("rows"),
                                           new LongSumAggregatorFactory("val", "val")
                                       )
@@ -560,7 +528,7 @@
                                   .build();
 
     List<Result<TimeseriesResultValue>> expectedResults = Arrays.asList(
-        new Result<>(
+        new Result<TimeseriesResultValue>(
             new DateTime("2013-01-01T00:00:00.000Z"),
             new TimeseriesResultValue(
                 ImmutableMap.<String, Object>builder()
@@ -581,8 +549,8 @@
           factory.createRunner(segment),
           factory.getToolchest()
       );
-      HashMap<String,Object> context = new HashMap<String, Object>();
-      TestHelper.assertExpectedResults(expectedResults, runner.run(query, context));
+
+      TestHelper.assertExpectedResults(expectedResults, runner.run(query, Maps.newHashMap()));
     }
     catch (Exception e) {
       throw Throwables.propagate(e);
@@ -634,7 +602,7 @@
           factory.getToolchest()
       );
 
-      TestHelper.assertExpectedResults(expectedResults, runner.run(query));
+      TestHelper.assertExpectedResults(expectedResults, runner.run(query, Maps.newHashMap()));
     }
     catch (Exception e) {
       throw Throwables.propagate(e);
@@ -655,7 +623,7 @@
                                       )
                                   )
                                   .aggregators(
-                                      Arrays.asList(
+                                      Arrays.<AggregatorFactory>asList(
                                           new CountAggregatorFactory("rows"),
                                           new LongSumAggregatorFactory("val", "val")
                                       )
@@ -663,7 +631,7 @@
                                   .build();
 
     List<Result<TimeseriesResultValue>> expectedResults = Arrays.asList(
-        new Result<>(
+        new Result<TimeseriesResultValue>(
             new DateTime("2013-01-01T00:00:00.000Z"),
             new TimeseriesResultValue(
                 ImmutableMap.<String, Object>builder()
@@ -672,7 +640,7 @@
                             .build()
             )
         ),
-        new Result<>(
+        new Result<TimeseriesResultValue>(
             new DateTime("2013-01-02T00:00:00.000Z"),
             new TimeseriesResultValue(
                 ImmutableMap.<String, Object>builder()
@@ -681,7 +649,7 @@
                             .build()
             )
         ),
-        new Result<>(
+        new Result<TimeseriesResultValue>(
             new DateTime("2013-01-03T00:00:00.000Z"),
             new TimeseriesResultValue(
                 ImmutableMap.<String, Object>builder()
@@ -690,7 +658,7 @@
                             .build()
             )
         ),
-        new Result<>(
+        new Result<TimeseriesResultValue>(
             new DateTime("2013-01-04T00:00:00.000Z"),
             new TimeseriesResultValue(
                 ImmutableMap.<String, Object>builder()
@@ -699,7 +667,7 @@
                             .build()
             )
         ),
-        new Result<>(
+        new Result<TimeseriesResultValue>(
             new DateTime("2013-01-05T00:00:00.000Z"),
             new TimeseriesResultValue(
                 ImmutableMap.<String, Object>builder()
@@ -720,8 +688,8 @@
           factory.createRunner(segment),
           factory.getToolchest()
       );
-      HashMap<String,Object> context = new HashMap<String, Object>();
-      TestHelper.assertExpectedResults(expectedResults, runner.run(query, context));
+
+      TestHelper.assertExpectedResults(expectedResults, runner.run(query, Maps.newHashMap()));
     }
     catch (Exception e) {
       throw Throwables.propagate(e);
