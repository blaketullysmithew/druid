--- conflicted
+++ resolved
@@ -164,13 +164,10 @@
       offset += aggregatorSizes[j];
     }
 
-<<<<<<< HEAD
-=======
     final int nAggregators = theAggregators.length;
     final int extra = nAggregators - (nAggregators % 4) - 1;
     final int ub = (nAggregators / 4) * 4;
 
->>>>>>> 17d32a25
     while (!cursor.isDone()) {
       final IndexedInts dimValues = dimSelector.getRow();
 
@@ -180,8 +177,6 @@
         int position = positions[dimIndex];
         if (SKIP_POSITION_VALUE == position) {
           continue;
-<<<<<<< HEAD
-=======
         }
         if (INIT_POSITION_VALUE == position) {
           positions[dimIndex] = (dimIndex - numProcessed) * numBytesPerRecord;
@@ -199,21 +194,7 @@
         }
         for(int j = extra; j < nAggregators; ++j) {
           theAggregators[j].aggregate(resultsBuf, position + aggregatorOffsets[j]);
->>>>>>> 17d32a25
         }
-        if (INIT_POSITION_VALUE == position) {
-          positions[dimIndex] = (dimIndex - numProcessed) * numBytesPerRecord;
-          position = positions[dimIndex];
-          for (int j = 0; j < theAggregators.length; ++j) {
-            theAggregators[j].init(resultsBuf, position + aggregatorOffsets[j]);
-          }
-          position = positions[dimIndex];
-        }
-        for (int j = 0; j < theAggregators.length; ++j) {
-          theAggregators[j].aggregate(resultsBuf, position + aggregatorOffsets[j]);
-        }
-
-
       }
       cursor.advance();
     }
