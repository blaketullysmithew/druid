--- conflicted
+++ resolved
@@ -81,11 +81,10 @@
     return Integer.MAX_VALUE;
   }
 
-<<<<<<< HEAD
   @Config("druid.master.balancer.maxSegmentsToMove")
   @Default("5")
   public abstract int getMaxSegmentsToMove();
-=======
+
   @Config("druid.master.replicant.lifetime")
   @Default("15")
   public abstract int getReplicantLifetime();
@@ -93,5 +92,4 @@
   @Config("druid.master.replicant.throttleLimit")
   @Default("10")
   public abstract int getReplicantThrottleLimit();
->>>>>>> 875df7b9
 }